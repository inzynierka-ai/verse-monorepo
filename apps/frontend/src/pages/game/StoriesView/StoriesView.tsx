--- conflicted
+++ resolved
@@ -8,11 +8,9 @@
   const navigate = useNavigate();
 
   const handleStoryClick = (storyId: string) => {
-<<<<<<< HEAD
-    navigate({ to: `/stories/${storyId}` });
-=======
+
     navigate({ to: `/play/${storyId}` });
->>>>>>> fff90a64
+    
   };
 
   if (isLoading) {
