--- conflicted
+++ resolved
@@ -131,17 +131,10 @@
             Dictionary of handler name to handler class
         """
         return {
-<<<<<<< HEAD
-                "authentication": AuthenticationHandler,
-                "initialization": GameInitializationHandler,
-            }
-
-=======
             "authentication": AuthenticationHandler,
             "initialization": GameInitializationHandler,
         }
     
->>>>>>> 2111875e
     def _create_default_handlers(self) -> List[BaseMessageHandler]:
         """
         Create instances of the default handlers.
@@ -151,14 +144,9 @@
         """
         factory = self.handler_factory()
         return [
-<<<<<<< HEAD
-                    factory["authentication"](db_session=self.db_session), 
-                    factory["initialization"](db_session=self.db_session)
-=======
             factory["authentication"](db_session=self.db_session),  # Auth handler should be first
             factory["initialization"](db_session=self.db_session),
             # Add more handlers here as they're implemented
->>>>>>> 2111875e
         ]
     
     async def connect(self, websocket: WebSocket):
